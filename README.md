--- conflicted
+++ resolved
@@ -25,26 +25,16 @@
 ```bash
 # create env
 conda create --name myenv
-<<<<<<< HEAD
-# install pip because
-# not everything is conda installable
-conda install pip
-# activate env
-conda activate myenv
-=======
 # activate env
 conda activate myenv
 # install pip because
 # not everything is conda installable
 conda install pip
->>>>>>> d892e558
 # install requirements
 pip install -r requirements.txt
 # install seispy
 pip install -e .
 ```
-<<<<<<< HEAD
-=======
 
 ## Running jupyter notebooks
 
@@ -56,5 +46,4 @@
 jupyter notebook
 ```
 
-It should then bring up a browser window with a file tree with all of the available notebooks.
->>>>>>> d892e558
+It should then bring up a browser window with a file tree with all of the available notebooks.