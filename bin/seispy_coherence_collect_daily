--- conflicted
+++ resolved
@@ -46,30 +46,20 @@
     try:
         if day == 0:
             data = TimeSeries.read('%s/%s/%s-%s-COHERENCE-%d-%d.hdf' %
-                              (params.outdir, 'COH-%s' % str(st)[0:5],
-                               params.channel1, params.channel2, st,
-                               et - st), format='hdf5').detrend()
+                                   (params.outdir, 'COH-%s' % str(st)[0:5],
+                                    params.channel1, params.channel2, st,
+                                    et - st), format='hdf5').detrend()
         else:
-<<<<<<< HEAD
-            temp = Trace.read('%s/%s/%s-%s-COHERENCE-%d-%d.hdf' %
-                               (params.outdir, 'COH-%s' % str(st)[0:5],
-                                params.channel1, params.channel2, st,
-                                et - st), format='hdf5')
-            print temp
-            data += temp
-        loaddays += 1
-=======
             temp = TimeSeries.read('%s/%s/%s-%s-COHERENCE-%d-%d.hdf' %
-                               (params.outdir, 'COH-%s' % str(st)[0:5],
-                                params.channel1, params.channel2, st,
-                                et - st), format='hdf5').detrend()
+                                   (params.outdir, 'COH-%s' % str(st)[0:5],
+                                    params.channel1, params.channel2, st,
+                                    et - st), format='hdf5').detrend()
             if np.all(np.isnan(temp.value)):
                 st += 86400
                 continue
             else:
                 data += temp
                 loaddays += 1
->>>>>>> 37772e07
         st += 86400
     except IOError:
         st += 86400
@@ -80,6 +70,6 @@
 print data
 print loaddays
 data.write('%s/%s-%s-COHERENCE-%d-%d.hdf' %
-                               (params.outdir,
-                                params.channel1, params.channel2, sttot,
-                                et - sttot), format='hdf5')
+           (params.outdir,
+            params.channel1, params.channel2, sttot,
+            et - sttot), format='hdf5')