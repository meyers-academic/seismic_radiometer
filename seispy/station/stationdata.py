--- conflicted
+++ resolved
@@ -1487,18 +1487,8 @@
                         length].reshape(shapes[ii])/np.real(np.diag(std_estimator)).reshape(g.shape)[idx_low:idx_low+length].reshape(shapes[ii]),thetas_new,
                         phis_new, 'SNR')
 
-<<<<<<< HEAD
                 idx_low += length
                 shape_idx_low += ang_shapes[ii]
-        return maps, phis, thetas
-=======
-        #print 'Stopped at iteration number ' + str(S[2])
-        #if S[1]==1:
-        #    print "We've found an exact solution"
-        #if S[1]==2:
-        #    print "We found an approximate solution"
-        #print 'Converged to a relative residual of '+str(S[3] /
-        #        np.sqrt((np.abs(GY.value)**2).sum()))
         return maps, phis, thetas
 
    def get_gamma_matrix_healpy(self, rec_type, station_locs, recovery_freq,
@@ -1614,4 +1604,3 @@
                                 G = np.hstack((G,g))
                             ct += 1
         return G, phis, thetas, shapes
->>>>>>> 001b41e8
