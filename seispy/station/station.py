from __future__ import division
from matplotlib import use, rc

use('agg')
rc('text', usetex=True)
import matplotlib.pyplot as plt
from collections import OrderedDict
import numpy as np


class StationArray(OrderedDict):
    """
    Station array class. Inherits from dict"""

    def __init__(self):
        super(StationArray, self).__init__()

    def shift_origin(self,origin=None):
        """
        shift the origin of the StationArray (changes StationArray in place)

        Parameters
        ----------
        origin: name of station to use as origin.
           if no origin is specified, this will use the first
           origin in the list.
        """
        # if there are no elements, just return
        if len(self)==0:
            return
        # if origin is none, get first element of array and call that the origin
        if origin==None:
            origin=self.keys()[0]
            origin_x,origin_y,origin_z=self[origin][0],self[origin][1],self[origin][2]
            origin_coords=[origin_x,origin_y,origin_z]
        # otherwise, get the coordinates of the user specified origin
        else:
            try:
                origin_x,origin_y,origin_z=self[origin][0],self[origin][1],self[origin][2]
                origin_coords=[origin_x,origin_y,origin_z]
            except:
                print 'Unknown station used as origin'
                raise
        # shift coordinates of all array elements to the new origin
        for station in self.keys():
            for ii in range(3):
                self[station][ii]=self[station][ii]-origin_coords[ii]
                

    def plot(self):
        """
        plot station array

        Parameters
        ----------
        *args : TODO
        **kwargs : TODO

        Returns
        -------
        TODO

        """
        fig = plt.figure()
        ax = fig.add_subplot(111, projection='3d')
        depths = []
        for key in self.keys():
            depths.append(self[key][2])
        maxd = max(depths)
        origin0 = self[key][0]
        origin1 = self[key][1]

        for key in self.keys():
            ax.scatter(self[key][0] - origin0, self[key][1] - origin1,
                    self[key][2] - maxd)
        ax.set_zlabel('Depth')
        ax.set_ylabel('North')
        ax.set_xlabel('East')
        return plt


def spiral(N, radius=1000, height=100, n_per_turn=10, offset=0, origin=None):
    """
    return a spiral array pattern

    Parameters
    ----------
    N : `int`
        number of stations
    radius : `float`, optional
        radius of spiral circles
    height : `float`, optional
        height step from one station to the next.
    n_per_turn : `float`, optional
        number of stations in a circle (when projected onto z-axis)
    origin: `int` optional
        station to use as an origin. defaults to using first station in list.

    Returns
    -------
    stations : :class:`seispy.station.StationArray`
        an ordered dict of stations
    """
    stations = StationArray()
    for ii in range(N):
<<<<<<< HEAD
        stations[ii] = offset + radius * np.array([np.cos((1 / n_per_turn) * 2 * np.pi * ii),
                                                   np.sin((1 / n_per_turn) * 2 * np.pi * ii), ii * height / radius])
    return stations


def homestake(keylist=None):
=======
        stations[ii] = offset + radius * np.array([np.cos((1/n_per_turn)*2*np.pi*ii),
            np.sin((1/n_per_turn)*2*np.pi*ii), ii*height/radius])

    # shift origin
    stations.shift_origin(origin)

    return stations

def homestake(keylist=None,origin=None):
>>>>>>> 001b41e8
    """
    Return a dict with homestake array

    Parameters
    ----------
    stationlist : `str`, optional
        list of stations to return in StationArray object. Default
        is to return all stations. Will also return all if 'All' is given.
        Will return surface stations of 'surface' is given.
        Will return underground stations if 'underground' is given.
    origin : `str`, optional
        station which will be used as origin (None defaults to using first element in array)
    """
    stations = StationArray()
    xyz_list = {'DEAD': [599316.496208, 4915135.795515, 1498],
                'LHS': [597654.698101, 4911177.756239, 1684],
                'ORO': [599454.495625, 4910782.727115, 1543],
                'ROSS': [599029.335575, 4910954.029719, 1628],
                'RRDG': [598383.512647, 4912544.118885, 1677],
                'SHL': [602888.695761, 4907880.584008, 1772],
                'TPK': [595816.121345, 4910428.385396, 1740],
                'WTP': [600233.873095, 4911950.092981, 1555],
                'YATES': [599503.542430, 4911750.052702, 1625],
                '300': [599082.941268, 4911099.273511, 1505.1],
                '800': [598921.845912, 4911207.932696, 1350],
                '1700': [598954.462337, 4911686.159936, 1073.8],
                'A2000': [598644.641050, 4911614.812799, 983.3],
                'B2000': [598791.293544, 4911405.938094, 983.3],
                'C2000': [598532.222831, 4911668.666166, 983.1],
                'D2000': [598114.948236, 4911851.254988, 983],
                'E2000': [597894.603780, 4912192.359339, 983.1],
                'A4100': [599356.477888, 4910936.776895, 342.5],
                'C4100': [599568.994798, 4911639.949104, 342.3],
                'D4100': [599549.979057, 4910795.291477, 342.4],
                'A4850': [598646.478984, 4910437.175145, 115.2],
                'B4850': [598987.461619, 4911086.715912, 114.9],
                'C4850': [599409.907522, 4911093.130999, 114.6],
                'D4850': [599581.886292, 4911840.127688, 115.2]}
    surface_list = ['DEAD', 'LHS', 'ORO', 'ROSS', 'RRDG', 'SHL', 'TPK', 'WTP', 'YATES']
    ug_list = []  # all others
    for key in xyz_list.keys():
        cont = 0
        for t in surface_list:
            if t == key:
                cont = 1
        if cont == 1:
            continue
        else:
            ug_list.append(key)

    if isinstance(keylist, str):
        if keylist.lower() == 'all':
            keylist = xyz_list.keys()
        elif keylist.lower() == 'surface':
            keylist = surface_list
        elif keylist.lower() == 'underground':
            keylist = ug_list
    elif keylist is None:
        keylist = xyz_list.keys()
    for key in keylist:
<<<<<<< HEAD
        stations[key] = np.asarray(xyz_list[key])
=======
        stations[key]=xyz_list[key]

    # shift origin
    stations.shift_origin(origin)

>>>>>>> 001b41e8
    return stations<|MERGE_RESOLUTION|>--- conflicted
+++ resolved
@@ -103,14 +103,6 @@
     """
     stations = StationArray()
     for ii in range(N):
-<<<<<<< HEAD
-        stations[ii] = offset + radius * np.array([np.cos((1 / n_per_turn) * 2 * np.pi * ii),
-                                                   np.sin((1 / n_per_turn) * 2 * np.pi * ii), ii * height / radius])
-    return stations
-
-
-def homestake(keylist=None):
-=======
         stations[ii] = offset + radius * np.array([np.cos((1/n_per_turn)*2*np.pi*ii),
             np.sin((1/n_per_turn)*2*np.pi*ii), ii*height/radius])
 
@@ -120,7 +112,6 @@
     return stations
 
 def homestake(keylist=None,origin=None):
->>>>>>> 001b41e8
     """
     Return a dict with homestake array
 
@@ -181,13 +172,9 @@
     elif keylist is None:
         keylist = xyz_list.keys()
     for key in keylist:
-<<<<<<< HEAD
-        stations[key] = np.asarray(xyz_list[key])
-=======
         stations[key]=xyz_list[key]
 
     # shift origin
     stations.shift_origin(origin)
 
->>>>>>> 001b41e8
     return stations